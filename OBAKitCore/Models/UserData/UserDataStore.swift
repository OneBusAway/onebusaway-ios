--- conflicted
+++ resolved
@@ -271,14 +271,11 @@
         static let readServiceAlerts = "UserDataStore.readServiceAlerts"
         static let recentStops = "UserDataStore.recentStops"
         static let stopPreferences = "UserDataStore.stopPreferences"
-<<<<<<< HEAD
         static let completedSurveys = "UserDataStore.completedSurveys"
-          static let surveysForLater = "UserDataStore.surveysForLater"
-          static let surveyUserIdentifier = "UserDataStore.surveyUserIdentifier"
-          static let appLaunchCount = "UserDataStore.appLaunchCount"
-=======
+        static let surveysForLater = "UserDataStore.surveysForLater"
+        static let surveyUserIdentifier = "UserDataStore.surveyUserIdentifier"
+        static let appLaunchCount = "UserDataStore.appLaunchCount"
         static let tripPlanningEnabled = "UserDataStore.tripPlanningEnabled"
->>>>>>> 40213e76
     }
 
     public init(userDefaults: UserDefaults) {
